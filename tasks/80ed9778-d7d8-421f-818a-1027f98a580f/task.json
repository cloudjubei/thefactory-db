{
  "id": "80ed9778-d7d8-421f-818a-1027f98a580f",
<<<<<<< HEAD
  "status": "-",
  "title": "Separate Entities from Documents",
  "description": "For the database to work as intended for the required use, we actually need two types of tables:\nEntities and Documents.\nDocuments will always assume that their content is a string.\nEntities will have their content as json.\nFor tokens and embeddings - Entities should have their content stringified, but if possible, only based on values and not on keys or json schema characters like braces or colons - as those only pollute the tokenization/embedding.\nBoth will have a type string associated with them. This means, that we need functions to get Documents and Entities of a specific type.\nIt also means that we must be able to filter inside search based on a list of ids or type - an example of how this is done is in the reference hybrid_search @docs/hybrid_search.sql .\nFor Entities, as their content is json, we also want a function matchEntities - that will allow to get entities whose content matches a specific json value, for instance `{ 'info': { 'category' : 'text' } }`.\n\nEssentially, the current Entities that are implemented right now become Documents with a few improvements, and we need a completely new schema for the new Entities. \nThere's no need for any backward-compatibility.",
  "features": [],
  "featureIdToDisplayIndex": {}
=======
  "status": "~",
  "title": "Separate Entities from Documents",
  "description": "For the database to work as intended for the required use, we actually need two types of tables:\nEntities and Documents.\nDocuments will always assume that their content is a string.\nEntities will have their content as json.\nFor tokens and embeddings - Entities should have their content stringified, but if possible, only based on values and not on keys or json schema characters like braces or colons - as those only pollute the tokenization/embedding.\nBoth will have a type string associated with them. This means, that we need functions to get Documents and Entities of a specific type.\nIt also means that we must be able to filter inside search based on a list of ids or type - an example of how this is done is in the reference hybrid_search @docs/hybrid_search.sql .\nFor Entities, as their content is json, we also want a function matchEntities - that will allow to get entities whose content matches a specific json value, for instance `{ 'info': { 'category' : 'text' } }`.\n\nEssentially, the current Entities that are implemented right now become Documents with a few improvements, and we need a completely new schema for the new Entities. \nThere's no need for any backward-compatibility.",
  "features": [
    {
      "id": "89ac4172-ba1a-451d-a590-50aa53350d3e",
      "status": "-",
      "title": "Dual-table Postgres schema: documents (text) and entities (jsonb) with FTS and vector indexes",
      "description": "Create a new schema that defines two tables:\n- documents: id uuid primary key, type text not null, content text, fts tsvector generated from content, embedding vector(384), created_at timestamptz default now(), updated_at timestamptz default now(), metadata jsonb. Indexes: GIN on fts, HNSW/IVFFLAT on embedding, btree on type.\n- entities: id uuid primary key, type text not null, content jsonb not null, fts tsvector generated from json values only (use jsonb_to_tsvector('english', content, 'values') if available; fallback: string_agg of jsonb_each_text values), embedding vector(384), created_at/updated_at timestamptz, metadata jsonb. Indexes similar to documents.\nEnsure required extensions vector and pgcrypto are created. Update the schema SQL loaded by init to create both tables and indexes. There is no need to keep the previous single-table 'entities' definition; replace it by the new two-table design named exactly 'documents' and 'entities'. Update src/utils.ts schema_pg string accordingly so src/connection.ts initializes the new schema.",
      "context": []
    },
    {
      "id": "f0f72fae-a939-4b84-b343-0486d7c49543",
      "status": "-",
      "title": "Hybrid search SQL functions for documents and entities with id/type filters",
      "description": "Add two SQL functions implemented in src/utils.ts (hybrid_search_pg string) to support hybrid search with Reciprocal Rank Fusion:\n- hybrid_search_documents(query_text text, query_embedding vector, match_count int, filter jsonb DEFAULT '{}'::jsonb, full_text_weight float DEFAULT 0.5, semantic_weight float DEFAULT 0.5, rrf_k int DEFAULT 50) RETURNS TABLE (...)\n- hybrid_search_entities(query_text text, query_embedding vector, match_count int, filter jsonb DEFAULT '{}'::jsonb, full_text_weight float DEFAULT 0.5, semantic_weight float DEFAULT 0.5, rrf_k int DEFAULT 50) RETURNS TABLE (...)\nBoth functions must:\n- Use a CTE base_* filtering rows by optional filter keys: 'ids' (array of uuids) and 'types' (array of text) to restrict results.\n- Build full_text and semantic rankings, RRF fuse scores, and return columns: id, type, content (text for documents, jsonb for entities), created_at, updated_at, metadata, rrf_score, similarity (normalized as in current code), cosine_similarity (nullable if no embedding), keyword_score.\n- Order by similarity desc and limit by match_count.\nThis mirrors docs/hybrid_search.sql patterns for filters while simplifying to ids/types.",
      "context": []
    },
    {
      "id": "ef86e5a2-1b8e-4617-9341-682da7085a32",
      "status": "-",
      "title": "Search query wrappers for documents and entities",
      "description": "Add SQL wrapper queries in src/utils.ts and docs/sql to call the hybrid functions:\n- search_documents_query: SELECT normalized columns id, type, content, createdAt, updatedAt, metadata, keyword_score as text_score, cosine_similarity as vec_score, similarity as total_score FROM hybrid_search_documents($1, $2::vector, $3::int, $4::jsonb, $5::float, $6::float, $7::int)\n- search_entities_query: similar, but for hybrid_search_entities.\nAdjust readSql mapping (SQLS) to export 'search_documents_query' and 'search_entities_query'.",
      "context": []
    },
    {
      "id": "53c0dc7c-ac26-4f34-8ac4-660a60a36cd4",
      "status": "-",
      "title": "TypeScript types split: Documents (text) and Entities (json)",
      "description": "Refactor src/types.ts to introduce separate types:\n- Document: { id: string; type: string; content: string | null; createdAt: string; updatedAt: string; metadata?: string | null }\n- DocumentInput: { type: string; content?: string; metadata?: string | null }\n- DocumentWithScore extends Document with { text_score: number | null; vec_score: number | null; total_score: number }\n- Entity: { id: string; type: string; content: unknown; createdAt: string; updatedAt: string; metadata?: string | null } (content represents JSON object)\n- EntityInput: { type: string; content: unknown; metadata?: string | null }\n- EntityWithScore extends Entity with score fields as above.\n- SearchParams: { query: string; textWeight?: number; limit?: number; types?: string[]; ids?: string[] }\nKeep OpenDbOptions unchanged. Remove the old EntityType union and the previous single Entity shape.",
      "context": []
    },
    {
      "id": "50f3d5db-d5be-4a36-84a0-8863e534c368",
      "status": "-",
      "title": "Utility to stringify JSON values for embeddings/tokenization",
      "description": "Create src/utils/json.ts exporting function stringifyJsonValues(value: unknown): string which flattens a JSON value into a whitespace-separated string consisting only of primitive values (string, number, boolean, null treated as 'null'), excluding keys and structural characters. Handle nested arrays/objects by depth-first traversal; ignore circular references gracefully. Add unit-friendly, deterministic ordering (e.g., object keys sorted) to keep stable embeddings.",
      "context": []
    },
    {
      "id": "5c60e0ba-d0b7-4ff5-ba6f-591c1f3839be",
      "status": "-",
      "title": "Database API for Documents",
      "description": "Refactor src/index.ts to implement Document operations using the new documents table and search_documents_query:\n- addDocument(d: DocumentInput): Promise<Document> — compute embedding from d.content ('' if undefined), insert into documents via new insert_document SQL, return normalized Document.\n- getDocumentById(id: string): Promise<Document | undefined> — use new get_document_by_id SQL.\n- updateDocument(id: string, patch: Partial<DocumentInput>): Promise<Document | undefined> — update content/type/metadata and re-embed if content changed.\n- deleteDocument(id: string): Promise<boolean> — delete by id.\n- searchDocuments(params: SearchParams): Promise<DocumentWithScore[]> — build embedding from params.query, build filter jsonb from params.ids/types and call search_documents_query.\nAdd corresponding SQL constants: insert_document, get_document_by_id, update_document, delete_document, as well as mapping in SQLS and usage in index.ts. Remove dependence on the old single-table 'entities' for document operations.",
      "context": []
    },
    {
      "id": "ce59e0a3-a9bb-4b0e-aa45-d0e6d79250c3",
      "status": "-",
      "title": "Database API for Entities (json content) including matchEntities",
      "description": "Extend src/index.ts with JSON Entities operations using the new entities table:\n- addEntity(e: EntityInput): Promise<Entity> — compute embedding using stringifyJsonValues(e.content), insert into entities via insert_entity_json SQL, return normalized Entity.\n- getEntityById(id: string): Promise<Entity | undefined> — from entities table.\n- updateEntity(id: string, patch: Partial<EntityInput>): Promise<Entity | undefined> — if content changed, recompute embedding string from values and update.\n- deleteEntity(id: string): Promise<boolean>\n- searchEntities(params: SearchParams): Promise<EntityWithScore[]> — same pattern as documents, but uses search_entities_query and filter jsonb.\n- matchEntities(criteria: unknown, options?: { types?: string[]; ids?: string[]; limit?: number }): Promise<Entity[]> — selects from entities where content @> $1::jsonb, with optional type and ids filters and limit.\nAdd SQL constants: insert_entity_json, get_entity_json_by_id, update_entity_json, delete_entity_json, search_entities_query, match_entities_json. Update readSql mapping accordingly.",
      "context": []
    },
    {
      "id": "ec1dae9e-5076-4fcf-969e-20766cdb87eb",
      "status": "-",
      "title": "Revise init and SQL loading (readSql map) for new tables and functions",
      "description": "Update src/utils.ts to include new SQL constants for documents and entities (insert/get/update/delete, hybrid functions, search queries, match_entities). Remove or replace the old single-table queries to avoid confusion. Ensure src/connection.ts still calls readSql('schema') and readSql('hybrid_search'), which now contain the extended schema and two hybrid functions.",
      "context": []
    },
    {
      "id": "d54cd46a-ac74-4dc3-a68b-ad7426eef158",
      "status": "-",
      "title": "Update scripts to use Documents API and demonstrate Entities",
      "description": "Modify scripts:\n- populate.ts: switch ingestion to use addDocument and searchDocuments; TRUNCATE documents instead of entities when --reset is provided; adjust type inference to use string type and metadata unchanged.\n- example.ts: demonstrate creating a few documents and entities (with JSON content), then run searchDocuments and optionally searchEntities; log results.\n- clear.ts: TRUNCATE documents and entities (both), or at minimum documents; print results.",
      "context": []
    },
    {
      "id": "a6dfe956-c714-4bbb-9476-697c8d8860a7",
      "status": "-",
      "title": "Docs update: FILE_ORGANISATION and SQL references for Documents vs Entities",
      "description": "Update docs/FILE_ORGANISATION.md to describe the new dual-table design and APIs exposed from src/index.ts (addDocument/searchDocuments and addEntity/searchEntities/matchEntities). Update docs/schema.sql and docs/hybrid_search.sql to mirror the new Postgres schema and hybrid functions for both tables, including filter by ids/types examples. Note breaking changes: previous 'entities' table became 'documents'.",
      "context": []
    }
  ],
  "featureIdToDisplayIndex": {
    "89ac4172-ba1a-451d-a590-50aa53350d3e": 1,
    "f0f72fae-a939-4b84-b343-0486d7c49543": 2,
    "ef86e5a2-1b8e-4617-9341-682da7085a32": 3,
    "53c0dc7c-ac26-4f34-8ac4-660a60a36cd4": 4,
    "50f3d5db-d5be-4a36-84a0-8863e534c368": 5,
    "5c60e0ba-d0b7-4ff5-ba6f-591c1f3839be": 6,
    "ce59e0a3-a9bb-4b0e-aa45-d0e6d79250c3": 7,
    "ec1dae9e-5076-4fcf-969e-20766cdb87eb": 8,
    "d54cd46a-ac74-4dc3-a68b-ad7426eef158": 9,
    "a6dfe956-c714-4bbb-9476-697c8d8860a7": 10
  }
>>>>>>> 83d8df6c
}<|MERGE_RESOLUTION|>--- conflicted
+++ resolved
@@ -1,12 +1,5 @@
 {
   "id": "80ed9778-d7d8-421f-818a-1027f98a580f",
-<<<<<<< HEAD
-  "status": "-",
-  "title": "Separate Entities from Documents",
-  "description": "For the database to work as intended for the required use, we actually need two types of tables:\nEntities and Documents.\nDocuments will always assume that their content is a string.\nEntities will have their content as json.\nFor tokens and embeddings - Entities should have their content stringified, but if possible, only based on values and not on keys or json schema characters like braces or colons - as those only pollute the tokenization/embedding.\nBoth will have a type string associated with them. This means, that we need functions to get Documents and Entities of a specific type.\nIt also means that we must be able to filter inside search based on a list of ids or type - an example of how this is done is in the reference hybrid_search @docs/hybrid_search.sql .\nFor Entities, as their content is json, we also want a function matchEntities - that will allow to get entities whose content matches a specific json value, for instance `{ 'info': { 'category' : 'text' } }`.\n\nEssentially, the current Entities that are implemented right now become Documents with a few improvements, and we need a completely new schema for the new Entities. \nThere's no need for any backward-compatibility.",
-  "features": [],
-  "featureIdToDisplayIndex": {}
-=======
   "status": "~",
   "title": "Separate Entities from Documents",
   "description": "For the database to work as intended for the required use, we actually need two types of tables:\nEntities and Documents.\nDocuments will always assume that their content is a string.\nEntities will have their content as json.\nFor tokens and embeddings - Entities should have their content stringified, but if possible, only based on values and not on keys or json schema characters like braces or colons - as those only pollute the tokenization/embedding.\nBoth will have a type string associated with them. This means, that we need functions to get Documents and Entities of a specific type.\nIt also means that we must be able to filter inside search based on a list of ids or type - an example of how this is done is in the reference hybrid_search @docs/hybrid_search.sql .\nFor Entities, as their content is json, we also want a function matchEntities - that will allow to get entities whose content matches a specific json value, for instance `{ 'info': { 'category' : 'text' } }`.\n\nEssentially, the current Entities that are implemented right now become Documents with a few improvements, and we need a completely new schema for the new Entities. \nThere's no need for any backward-compatibility.",
@@ -94,5 +87,4 @@
     "d54cd46a-ac74-4dc3-a68b-ad7426eef158": 9,
     "a6dfe956-c714-4bbb-9476-697c8d8860a7": 10
   }
->>>>>>> 83d8df6c
 }