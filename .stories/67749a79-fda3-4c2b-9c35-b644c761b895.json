--- conflicted
+++ resolved
@@ -6,13 +6,14 @@
   "features": [
     {
       "id": "8a94bd10-9838-4e6f-9b6c-1b2060d6de40",
-      "status": "=",
+      "status": "-",
       "title": "Aim for close to 100% test coverage",
       "description": "We need to make sure that the tests cover as close as 100% of the codebase.\nObviously, things like the ai service with getting results from the AI cannot be fully tested - but we can test for many ranges of responses by mocking the LLM responses appropriately. The same idea should be taken everywhere to try to achieve 100% coverage.\n\nOne important thing is to make sure that data that is entering and leaving endpoints is validated thoroughly to make sure that it matches the expected schema. This should be part of the code and the tests should validate it too (i.e. malformed objects being rejected).\n\nThere needs to be a relevant section in @README.md  explaining how vital testing is and to refer to @docs/TESTING.md for all guidance related to writing tests and the standard for them. For reference there is also the @docs/CODE_STANDARD.md  document that highlights the coding standard within the project.\n\nNEVER FIX CODE JUST SO TESTS PASS - THE PROJECT CODE NEEDS TO MAKE SENSE AND WORK SO THE FEATURES ARE SATISFIED. TESTS ALWAYS NEED TO POKE AT HOLES AND EDGES OF THE CODE.",
       "context": [],
       "createdAt": "2025-09-19T10:36:00.358Z",
-      "updatedAt": "2025-09-22T22:55:16.613Z",
-      "blockers": []
+      "updatedAt": "2025-09-30T00:06:37.209Z",
+      "blockers": [],
+      "rejection": "Current failing tests:\n FAIL  tests/embeddings.test.ts > createLocalEmbeddingProvider > handles array-shaped outputs without .data field\nAssertionError: expected +0 to be 3 // Object.is equality\n\n- Expected\n+ Received\n\n- 3\n+ 0\n\n ❯ tests/embeddings.test.ts:70:24\n     68|     const provider = await createLocalEmbeddingProvider()\n     69|     const vec = await provider.embed('x')\n     70|     expect(vec.length).toBe(3)\n       |                        ^\n     71|     const len = l2normLength(vec)\n     72|     expect(len).toBeGreaterThan(0.999)\n\n\n FAIL  tests/embeddings.test.ts > createLocalEmbeddingProvider > embedBatch > embeds a batch of texts using Tensor output\nError: Unsupported embedding output format for batch. Expected a 2D Tensor or a nested array. Got function with length=1.\n ❯ embedBatchAsync src/utils/embeddings.ts:116:11\n    114|     const message = `Unsupported embedding output format for batch. Expected a 2D Tensor or a nested array. Got ${outputType} with ${outputShape}.`\n    115|     console.error(message, { output })\n    116|     throw new Error(message)\n       |           ^\n    117|   }\n    118| \n ❯ Object.embedBatch src/utils/embeddings.ts:134:20\n ❯ tests/embeddings.test.ts:114:20\n\n\n FAIL  tests/hybrid-search-advanced.test.ts > Advanced Hybrid Search > Project files ingestion: can search across repository files for hybrid-related queries\nAssertionError: expected false to be true // Object.is equality\n\n- Expected\n+ Received\n\n- true\n+ false\n\n ❯ tests/hybrid-search-advanced.test.ts:449:78\n    447|       expect(results.length).toBeGreaterThan(0)\n    448|       const topSrcs = results.slice(0, 5).map((r) => r.src)\n    449|       expect(topSrcs.some((s) => s.includes('docs/') || s.includes('src/'))).toBe(true)\n       |                                                                              ^\n    450|     }\n    451|   })\n\n\n\n\n FAIL  tests/index.test.ts > TheFactoryDb > Documents > updateDocument should update an existing document\nAssertionError: expected 1st \"spy\" call to have been called with [ 'FAKE_SQL', [ '123' ] ]\n\n- Expected\n+ Received\n\n  [\n    \"FAKE_SQL\",\n    [\n      \"123\",\n+     null,\n+     null,\n+     null,\n+     \"new\",\n+     \"[0.1,0.2,0.3]\",\n+     null,\n    ],\n  ]\n\n ❯ tests/index.test.ts:221:34\n    219|       const result = await db.updateDocument('123', patch)\n    220| \n    221|       expect(mockDbClient.query).toHaveBeenNthCalledWith(1, 'FAKE_SQL', ['123']) // for getDocumentById\n       |                                  ^\n    222|       expect(mockEmbeddingProvider.embed).toHaveBeenCalledWith('new')\n    223|       expect(mockDbClient.query).toHaveBeenNthCalledWith(2, 'FAKE_SQL', ["
     },
     {
       "id": "656fa3b5-b86a-41f3-8312-3aa1ed774c6d",
@@ -167,14 +168,9 @@
       ],
       "blockers": [],
       "createdAt": "2025-09-29T20:28:01.709Z",
-<<<<<<< HEAD
-      "updatedAt": "2025-09-29T23:39:37.787Z",
-      "rejection": "The latest addition of `embedBatchAsync` and using it in `upsertDocuments` causes a crash - thus it was commented out.\nThere need to be appropriate unit tests and e2e tests following how others are done in the `tests` folder that will test out this functionality from @src/utils/embeddings.ts . It should of course be fixed so the tests pass and the code can run."
-=======
       "updatedAt": "2025-09-29T23:45:02.351Z",
       "rejection": "The latest addition of `embedBatchAsync` and using it in `upsertDocuments` causes a crash - thus it was commented out.\nThere need to be appropriate unit tests and e2e tests following how others are done in the `tests` folder that will test out this functionality from @src/utils/embeddings.ts . It should of course be fixed so the tests pass and the code can run.",
       "completedAt": "2025-09-29T23:45:02.351Z"
->>>>>>> 07c924a8
     },
     {
       "id": "77101a35-86dd-42f7-b42b-5c30fedc7713",
@@ -186,14 +182,9 @@
       ],
       "blockers": [],
       "createdAt": "2025-09-29T22:45:51.048Z",
-<<<<<<< HEAD
-      "updatedAt": "2025-09-29T23:38:35.124Z",
-      "rejection": "The implementation saved is not ideal - we should keep the hashing functionality inside the SQL statements. Thus the function that we need to call should be called `getChangingDocuments` and it should accept the projectId + src + content, it will take the content, compute the hash, and only return the stored value of that document if the hash is different.\nThen inside `upsertDocuments` the documents can be filtered by source to see which ones should be passed on to get embeddings and get upserted."
-=======
       "updatedAt": "2025-09-29T23:42:00.630Z",
       "rejection": "The implementation saved is not ideal - we should keep the hashing functionality inside the SQL statements. Thus the function that we need to call should be called `getChangingDocuments` and it should accept the projectId + src + content, it will take the content, compute the hash, and only return the stored value of that document if the hash is different.\nThen inside `upsertDocuments` the documents can be filtered by source to see which ones should be passed on to get embeddings and get upserted.",
       "completedAt": "2025-09-29T23:42:00.630Z"
->>>>>>> 07c924a8
     }
   ],
   "featureIdToDisplayIndex": {
