--- conflicted
+++ resolved
@@ -1,6 +1,6 @@
 {
   "id": "67749a79-fda3-4c2b-9c35-b644c761b895",
-  "status": "=",
+  "status": "-",
   "title": "Ongoing Improvements",
   "description": "Various ongoing improvements to the project",
   "features": [
@@ -104,22 +104,18 @@
       ],
       "blockers": [],
       "createdAt": "2025-09-23T18:11:34.201Z",
-<<<<<<< HEAD
-      "updatedAt": "2025-09-23T18:11:34.201Z"
+      "updatedAt": "2025-09-23T22:03:29.894Z",
+      "completedAt": "2025-09-23T22:03:29.894Z"
     },
     {
-      "id": "8654fddf-1de5-4e81-a5b6-2480ac2e84ef",
+      "id": "39e9a493-5433-405b-8fc0-89f4ec5d3e18",
       "status": "-",
       "title": "Augment the existing hybrid search tests",
-      "description": "All the tests that use hybrid search (both e2e and normal) need to be updated to include cases where a list of keywords is presented.\nA test case needs to show having matches at the start of the list, another in the middle, another at the end, another no matches, and yet another having a sentence that doesn't match in terms of keywords but semantically does.",
+      "description": "All the tests that use hybrid search (both e2e and normal) need to be updated to include cases where a list of keywords is presented.\\nA test case needs to show having matches at the start of the list, another in the middle, another at the end, another no matches, and yet another having a sentence that doesn't match in terms of keywords but semantically does.",
       "context": [],
       "blockers": [],
-      "createdAt": "2025-09-23T22:07:13.910Z",
-      "updatedAt": "2025-09-23T22:07:13.910Z"
-=======
-      "updatedAt": "2025-09-23T22:03:29.894Z",
-      "completedAt": "2025-09-23T22:03:29.894Z"
->>>>>>> ee189d21
+      "createdAt": "2025-09-23T22:08:33.087Z",
+      "updatedAt": "2025-09-23T22:08:33.087Z"
     }
   ],
   "featureIdToDisplayIndex": {
@@ -132,7 +128,7 @@
     "94a33d4a-7698-4962-86cd-cb3a19d7f664": 7,
     "734c141d-83b8-4a4c-8ed5-75ef2d5ea874": 8,
     "4016b214-feaf-41a0-b56c-f61932f3250c": 9,
-    "8654fddf-1de5-4e81-a5b6-2480ac2e84ef": 10
+    "39e9a493-5433-405b-8fc0-89f4ec5d3e18": 10
   },
   "createdAt": "2025-09-19T01:04:36.087Z",
   "updatedAt": "2025-09-19T01:04:36.087Z"
