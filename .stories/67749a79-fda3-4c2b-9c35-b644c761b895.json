--- conflicted
+++ resolved
@@ -115,8 +115,8 @@
       "context": [],
       "blockers": [],
       "createdAt": "2025-09-23T22:08:33.087Z",
-<<<<<<< HEAD
-      "updatedAt": "2025-09-23T22:08:33.087Z"
+      "updatedAt": "2025-09-23T22:12:35.953Z",
+      "completedAt": "2025-09-23T22:12:35.953Z"
     },
     {
       "id": "ad2a782a-d8f1-4560-83f5-2e972c9ed02f",
@@ -130,10 +130,6 @@
       "blockers": [],
       "createdAt": "2025-09-23T22:23:59.756Z",
       "updatedAt": "2025-09-23T22:23:59.756Z"
-=======
-      "updatedAt": "2025-09-23T22:12:35.953Z",
-      "completedAt": "2025-09-23T22:12:35.953Z"
->>>>>>> cfdbf6e1
     }
   ],
   "featureIdToDisplayIndex": {
