--- conflicted
+++ resolved
@@ -74,11 +74,7 @@
     },
     {
       "id": "4c8c88de-f0e5-4bd7-8f7c-9c3ee45f101d",
-<<<<<<< HEAD
-      "status": "-",
-=======
       "status": "+",
->>>>>>> 572c9a3b
       "title": "Add tests for src/utils/embeddings.ts",
       "description": "Improve test coverage for @src/utils/embeddings.ts.\nTarget uncovered lines: 59-60, 83-84, 98-99, 105-106, 140-141.",
       "context": [
@@ -86,12 +82,8 @@
       ],
       "blockers": [],
       "createdAt": "2025-09-30T01:11:19.431Z",
-<<<<<<< HEAD
-      "updatedAt": "2025-09-30T01:11:19.431Z"
-=======
       "updatedAt": "2025-09-30T01:13:21.590Z",
       "completedAt": "2025-09-30T01:13:21.590Z"
->>>>>>> 572c9a3b
     }
   ],
   "featureIdToDisplayIndex": {
@@ -103,10 +95,6 @@
     "4c8c88de-f0e5-4bd7-8f7c-9c3ee45f101d": 6
   },
   "createdAt": "2025-09-29T19:11:02.269Z",
-<<<<<<< HEAD
-  "updatedAt": "2025-09-29T19:11:02.269Z"
-=======
   "updatedAt": "2025-09-29T19:11:02.269Z",
   "completedAt": "2025-09-30T01:13:21.590Z"
->>>>>>> 572c9a3b
 }