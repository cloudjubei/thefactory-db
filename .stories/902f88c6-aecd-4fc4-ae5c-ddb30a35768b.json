{
  "id": "902f88c6-aecd-4fc4-ae5c-ddb30a35768b",
  "status": "+",
  "title": "TESTING",
  "description": "Ongoing Testing improvements",
  "features": [
    {
      "id": "179ea7c6-df7b-45ae-81ab-3bc19d3f0a36",
      "status": "+",
      "title": "Add tests for src/connection.ts",
      "description": "Improve test coverage for @src/connection.ts.\nTarget uncovered lines: 12-14, 16-22, 35-42, 44-45.",
      "context": [
        "src/connection.ts"
      ],
      "blockers": [],
      "createdAt": "2025-09-29T19:11:22.508Z",
      "updatedAt": "2025-09-29T19:17:58.932Z",
      "completedAt": "2025-09-29T19:17:58.932Z"
    },
    {
      "id": "a3a9f8e3-12be-421b-9a1a-995da993fd98",
      "status": "+",
      "title": "Add tests for src/utils/tokenizer.ts",
      "description": "Improve test coverage for @src/utils/tokenizer.ts.\nTarget uncovered lines: 49, 53-56, 81-86, 88-89.",
      "context": [
        "src/utils/tokenizer.ts"
      ],
      "blockers": [],
      "createdAt": "2025-09-29T19:11:32.553Z",
      "updatedAt": "2025-09-29T19:20:17.479Z",
      "completedAt": "2025-09-29T19:20:17.479Z"
    },
    {
      "id": "73c252d6-deb6-43da-b508-d4f9259b3ab4",
      "status": "+",
      "title": "Add tests for src/utils/json.ts",
      "description": "Improve test coverage for @src/utils/json.ts.\nTarget uncovered lines: 18, 28-29, 73, 81.",
      "context": [
        "src/utils/json.ts"
      ],
      "blockers": [],
      "createdAt": "2025-09-29T19:11:39.404Z",
      "updatedAt": "2025-09-29T19:23:28.768Z",
      "completedAt": "2025-09-29T19:23:28.768Z"
    },
    {
      "id": "05555563-a308-4e2f-9c2a-ca5383d6ce26",
      "status": "+",
      "title": "Add tests for src/utils/embeddings.ts",
      "description": "Improve test coverage for @src/utils/embeddings.ts.\nTarget uncovered lines: 54-56, 58-63.",
      "context": [
        "src/utils/embeddings.ts"
      ],
      "blockers": [],
      "createdAt": "2025-09-29T19:11:41.137Z",
      "updatedAt": "2025-09-29T19:26:29.024Z",
      "completedAt": "2025-09-29T19:26:29.024Z"
    },
    {
      "id": "71cfcb76-53c2-4e16-8272-b544f5c5033c",
      "status": "+",
      "title": "Tests are wrong",
      "description": "@tests/hybrid-search-advanced.test.ts , @tests/index-validation.test.ts , @tests/index.test.ts and @tests/utils.test.ts are wrong and failing because a lot of the code involved has been updated. Go over every single test case - scrutinize it and fix it.",
      "context": [
        "tests/hybrid-search-advanced.test.ts",
        "tests/index-validation.test.ts",
        "tests/index.test.ts",
        "tests/utils.test.ts"
      ],
      "blockers": [],
      "createdAt": "2025-09-29T20:06:36.684Z",
      "updatedAt": "2025-09-29T20:35:00.098Z",
      "completedAt": "2025-09-29T20:35:00.098Z"
    },
    {
      "id": "4c8c88de-f0e5-4bd7-8f7c-9c3ee45f101d",
      "status": "+",
      "title": "Add tests for src/utils/embeddings.ts",
      "description": "Improve test coverage for @src/utils/embeddings.ts.\nTarget uncovered lines: 59-60, 83-84, 98-99, 105-106, 140-141.",
      "context": [
        "src/utils/embeddings.ts"
      ],
      "blockers": [],
      "createdAt": "2025-09-30T01:11:19.431Z",
      "updatedAt": "2025-09-30T01:13:21.590Z",
      "completedAt": "2025-09-30T01:13:21.590Z"
    },
    {
      "id": "bceaf5ad-5008-473a-a079-ed3cae2b05f6",
<<<<<<< HEAD
      "status": "-",
=======
      "status": "+",
>>>>>>> 398a864c
      "title": "Add tests for src/utils/embeddings.ts",
      "description": "Improve test coverage for @src/utils/embeddings.ts.\nTarget uncovered lines: 85.",
      "context": [
        "src/utils/embeddings.ts",
        "tests/embeddings-branches.test.ts"
      ],
      "blockers": [],
      "rejection": "Additionally to the above - this test is failing in @tests/embeddings-branches.test.ts  :\n\nembeddings additional branches > unwrapOutput handles function that expects batch texts\nTypeError: Cannot assign to read only property 'length' of function '(texts) => {\n      return texts.map((t) => [t.length, t.length + 1, t.length + 2]);\n    }'\n⎯⎯⎯⎯⎯⎯⎯⎯⎯⎯⎯⎯⎯⎯⎯⎯⎯⎯⎯⎯⎯⎯⎯⎯[1/1]⎯\ntests/embeddings-branches.test.ts:59:17\n    55    it('unwrapOutput handles function that expects batch texts', async () => {\n    56      const extractorFn = (texts: string[]) => {\n    57        return texts.map((t) => [t.length, t.length + 1, t.length + 2])\n    58      }\n>   59:17      extractorFn.length = 1 // Mock function expecting arguments\n    60      ;(pipeline as any).mockResolvedValueOnce(async () => () => extractorFn)\n    61      const provider = await createLocalEmbeddingProvider({ normalize: false })",
      "createdAt": "2025-09-30T10:21:50.155Z",
<<<<<<< HEAD
      "updatedAt": "2025-09-30T10:21:50.155Z"
=======
      "updatedAt": "2025-09-30T10:23:08.412Z",
      "completedAt": "2025-09-30T10:23:08.412Z"
>>>>>>> 398a864c
    }
  ],
  "featureIdToDisplayIndex": {
    "179ea7c6-df7b-45ae-81ab-3bc19d3f0a36": 1,
    "a3a9f8e3-12be-421b-9a1a-995da993fd98": 2,
    "73c252d6-deb6-43da-b508-d4f9259b3ab4": 3,
    "05555563-a308-4e2f-9c2a-ca5383d6ce26": 4,
    "71cfcb76-53c2-4e16-8272-b544f5c5033c": 5,
    "4c8c88de-f0e5-4bd7-8f7c-9c3ee45f101d": 6,
    "bceaf5ad-5008-473a-a079-ed3cae2b05f6": 7
  },
  "createdAt": "2025-09-29T19:11:02.269Z",
<<<<<<< HEAD
  "updatedAt": "2025-09-30T01:32:16.443Z"
=======
  "updatedAt": "2025-09-30T01:32:16.443Z",
  "completedAt": "2025-09-30T10:23:08.412Z"
>>>>>>> 398a864c
}<|MERGE_RESOLUTION|>--- conflicted
+++ resolved
@@ -87,11 +87,7 @@
     },
     {
       "id": "bceaf5ad-5008-473a-a079-ed3cae2b05f6",
-<<<<<<< HEAD
-      "status": "-",
-=======
       "status": "+",
->>>>>>> 398a864c
       "title": "Add tests for src/utils/embeddings.ts",
       "description": "Improve test coverage for @src/utils/embeddings.ts.\nTarget uncovered lines: 85.",
       "context": [
@@ -101,12 +97,8 @@
       "blockers": [],
       "rejection": "Additionally to the above - this test is failing in @tests/embeddings-branches.test.ts  :\n\nembeddings additional branches > unwrapOutput handles function that expects batch texts\nTypeError: Cannot assign to read only property 'length' of function '(texts) => {\n      return texts.map((t) => [t.length, t.length + 1, t.length + 2]);\n    }'\n⎯⎯⎯⎯⎯⎯⎯⎯⎯⎯⎯⎯⎯⎯⎯⎯⎯⎯⎯⎯⎯⎯⎯⎯[1/1]⎯\ntests/embeddings-branches.test.ts:59:17\n    55    it('unwrapOutput handles function that expects batch texts', async () => {\n    56      const extractorFn = (texts: string[]) => {\n    57        return texts.map((t) => [t.length, t.length + 1, t.length + 2])\n    58      }\n>   59:17      extractorFn.length = 1 // Mock function expecting arguments\n    60      ;(pipeline as any).mockResolvedValueOnce(async () => () => extractorFn)\n    61      const provider = await createLocalEmbeddingProvider({ normalize: false })",
       "createdAt": "2025-09-30T10:21:50.155Z",
-<<<<<<< HEAD
-      "updatedAt": "2025-09-30T10:21:50.155Z"
-=======
       "updatedAt": "2025-09-30T10:23:08.412Z",
       "completedAt": "2025-09-30T10:23:08.412Z"
->>>>>>> 398a864c
     }
   ],
   "featureIdToDisplayIndex": {
@@ -119,10 +111,6 @@
     "bceaf5ad-5008-473a-a079-ed3cae2b05f6": 7
   },
   "createdAt": "2025-09-29T19:11:02.269Z",
-<<<<<<< HEAD
-  "updatedAt": "2025-09-30T01:32:16.443Z"
-=======
   "updatedAt": "2025-09-30T01:32:16.443Z",
   "completedAt": "2025-09-30T10:23:08.412Z"
->>>>>>> 398a864c
 }