--- conflicted
+++ resolved
@@ -131,9 +131,7 @@
       ],
       "blockers": [],
       "createdAt": "2025-10-16T21:43:12.719Z",
-<<<<<<< HEAD
-      "updatedAt": "2025-10-16T21:59:19.317Z",
-      "rejection": "FAIL  tests/embeddings.test.ts > createLocalEmbeddingProvider > close > disposes the pipeline instance after it has been used\nAssertionError: expected \"spy\" to be called 1 times, but got 0 times\n ❯ tests/embeddings.test.ts:188:27\n    186|       await provider.close()\n    187| \n    188|       expect(disposeMock).toHaveBeenCalledTimes(1)\n       |                           ^\n    189|     })\n    190|"
+      "updatedAt": "2025-10-16T21:59:19.317Z","completedAt": "2025-10-16T22:05:42.824Z"
     },
     {
       "id": "6bee3989-1580-407e-8712-051ca1f2c021",
@@ -144,11 +142,6 @@
       "blockers": [],
       "createdAt": "2025-10-16T22:03:29.564Z",
       "updatedAt": "2025-10-16T22:03:29.564Z"
-=======
-      "updatedAt": "2025-10-16T22:05:42.824Z",
-      "rejection": "FAIL  tests/embeddings.test.ts > createLocalEmbeddingProvider > close > disposes the pipeline instance after it has been used\nAssertionError: expected \"spy\" to be called 1 times, but got 0 times\n ❯ tests/embeddings.test.ts:188:27\n    186|       await provider.close()\n    187| \n    188|       expect(disposeMock).toHaveBeenCalledTimes(1)\n       |                           ^\n    189|     })\n    190|",
-      "completedAt": "2025-10-16T22:05:42.824Z"
->>>>>>> a66945e8
     }
   ],
   "featureIdToDisplayIndex": {
